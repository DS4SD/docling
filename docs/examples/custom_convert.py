import json
import logging
import time
from pathlib import Path

from docling.backend.pypdfium2_backend import PyPdfiumDocumentBackend
from docling.datamodel.base_models import InputFormat
from docling.datamodel.pipeline_options import PdfPipelineOptions
from docling.document_converter import DocumentConverter, PdfFormatOption
from docling.models.ocr_mac_model import OcrMacOptions
from docling.models.tesseract_ocr_cli_model import TesseractCliOcrOptions
from docling.models.tesseract_ocr_model import TesseractOcrOptions

_log = logging.getLogger(__name__)


def main():
    logging.basicConfig(level=logging.INFO)

    input_doc_path = Path("./tests/data/2206.01062.pdf")

    ###########################################################################

    # The following sections contain a combination of PipelineOptions
    # and PDF Backends for various configurations.
    # Uncomment one section at the time to see the differences in the output.

    # PyPdfium without EasyOCR
    # --------------------
    # pipeline_options = PdfPipelineOptions()
    # pipeline_options.do_ocr = False
    # pipeline_options.do_table_structure = True
    # pipeline_options.table_structure_options.do_cell_matching = False

    # doc_converter = DocumentConverter(
    #     format_options={
    #         InputFormat.PDF: PdfFormatOption(
    #             pipeline_options=pipeline_options, backend=PyPdfiumDocumentBackend
    #         )
    #     }
    # )

    # PyPdfium with EasyOCR
    # -----------------
    # pipeline_options = PdfPipelineOptions()
    # pipeline_options.do_ocr = True
    # pipeline_options.do_table_structure = True
    # pipeline_options.table_structure_options.do_cell_matching = True

    # doc_converter = DocumentConverter(
    #     format_options={
    #         InputFormat.PDF: PdfFormatOption(
    #             pipeline_options=pipeline_options, backend=PyPdfiumDocumentBackend
    #         )
    #     }
    # )

    # Docling Parse without EasyOCR
    # -------------------------
    # pipeline_options = PdfPipelineOptions()
    # pipeline_options.do_ocr = False
    # pipeline_options.do_table_structure = True
    # pipeline_options.table_structure_options.do_cell_matching = True

    # doc_converter = DocumentConverter(
    #     format_options={
    #         InputFormat.PDF: PdfFormatOption(pipeline_options=pipeline_options)
    #     }
    # )

    # Docling Parse with EasyOCR
    # ----------------------
    pipeline_options = PdfPipelineOptions()
    pipeline_options.do_ocr = True
    pipeline_options.do_table_structure = True
    pipeline_options.table_structure_options.do_cell_matching = True
<<<<<<< HEAD
    pipeline_options.ocr_options.lang = "es"
=======
    pipeline_options.ocr_options.lang = ["es"]
>>>>>>> 31184ad5
    pipeline_options.accelerator_options = AcceleratorOptions(
        num_threads=4, device=Device.AUTO
    )

    doc_converter = DocumentConverter(
        format_options={
            InputFormat.PDF: PdfFormatOption(pipeline_options=pipeline_options)
        }
    )

    # Docling Parse with EasyOCR (CPU only)
    # ----------------------
    # pipeline_options = PdfPipelineOptions()
    # pipeline_options.do_ocr = True
    # pipeline_options.ocr_options.use_gpu = False  # <-- set this.
    # pipeline_options.do_table_structure = True
    # pipeline_options.table_structure_options.do_cell_matching = True

    # doc_converter = DocumentConverter(
    #     format_options={
    #         InputFormat.PDF: PdfFormatOption(pipeline_options=pipeline_options)
    #     }
    # )

    # Docling Parse with Tesseract
    # ----------------------
    # pipeline_options = PdfPipelineOptions()
    # pipeline_options.do_ocr = True
    # pipeline_options.do_table_structure = True
    # pipeline_options.table_structure_options.do_cell_matching = True
    # pipeline_options.ocr_options = TesseractOcrOptions()

    # doc_converter = DocumentConverter(
    #     format_options={
    #         InputFormat.PDF: PdfFormatOption(pipeline_options=pipeline_options)
    #     }
    # )

    # Docling Parse with Tesseract CLI
    # ----------------------
    # pipeline_options = PdfPipelineOptions()
    # pipeline_options.do_ocr = True
    # pipeline_options.do_table_structure = True
    # pipeline_options.table_structure_options.do_cell_matching = True
    # pipeline_options.ocr_options = TesseractCliOcrOptions()

    # doc_converter = DocumentConverter(
    #     format_options={
    #         InputFormat.PDF: PdfFormatOption(pipeline_options=pipeline_options)
    #     }
    # )

    # Docling Parse with ocrmac(Mac only)
    # ----------------------
    # pipeline_options = PdfPipelineOptions()
    # pipeline_options.do_ocr = True
    # pipeline_options.do_table_structure = True
    # pipeline_options.table_structure_options.do_cell_matching = True
    # pipeline_options.ocr_options = OcrMacOptions()

    # doc_converter = DocumentConverter(
    #     format_options={
    #         InputFormat.PDF: PdfFormatOption(pipeline_options=pipeline_options)
    #     }
    # )

    ###########################################################################

    start_time = time.time()
    conv_result = doc_converter.convert(input_doc_path)
    end_time = time.time() - start_time

    _log.info(f"Document converted in {end_time:.2f} seconds.")

    ## Export results
    output_dir = Path("scratch")
    output_dir.mkdir(parents=True, exist_ok=True)
    doc_filename = conv_result.input.file.stem

    # Export Deep Search document JSON format:
    with (output_dir / f"{doc_filename}.json").open("w", encoding="utf-8") as fp:
        fp.write(json.dumps(conv_result.document.export_to_dict()))

    # Export Text format:
    with (output_dir / f"{doc_filename}.txt").open("w", encoding="utf-8") as fp:
        fp.write(conv_result.document.export_to_text())

    # Export Markdown format:
    with (output_dir / f"{doc_filename}.md").open("w", encoding="utf-8") as fp:
        fp.write(conv_result.document.export_to_markdown())

    # Export Document Tags format:
    with (output_dir / f"{doc_filename}.doctags").open("w", encoding="utf-8") as fp:
        fp.write(conv_result.document.export_to_document_tokens())


if __name__ == "__main__":
    main()<|MERGE_RESOLUTION|>--- conflicted
+++ resolved
@@ -74,11 +74,7 @@
     pipeline_options.do_ocr = True
     pipeline_options.do_table_structure = True
     pipeline_options.table_structure_options.do_cell_matching = True
-<<<<<<< HEAD
-    pipeline_options.ocr_options.lang = "es"
-=======
     pipeline_options.ocr_options.lang = ["es"]
->>>>>>> 31184ad5
     pipeline_options.accelerator_options = AcceleratorOptions(
         num_threads=4, device=Device.AUTO
     )
