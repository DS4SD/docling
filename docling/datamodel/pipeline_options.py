import logging
import os
from enum import Enum
from pathlib import Path
from typing import Annotated, Any, Dict, List, Literal, Optional, Tuple, Type, Union

from pydantic import BaseModel, ConfigDict, Field, model_validator
from pydantic_settings import (
    BaseSettings,
    PydanticBaseSettingsSource,
    SettingsConfigDict,
)

_log = logging.getLogger(__name__)


class AcceleratorDevice(str, Enum):
    """Devices to run model inference"""

    AUTO = "auto"
    CPU = "cpu"
    CUDA = "cuda"
    MPS = "mps"


class AcceleratorOptions(BaseSettings):
    model_config = SettingsConfigDict(
        env_prefix="DOCLING_", env_nested_delimiter="_", populate_by_name=True
    )

    num_threads: int = 4
    device: AcceleratorDevice = AcceleratorDevice.AUTO

    @model_validator(mode="before")
    @classmethod
    def check_alternative_envvars(cls, data: Any) -> Any:
        r"""
        Set num_threads from the "alternative" envvar OMP_NUM_THREADS.
        The alternative envvar is used only if it is valid and the regular envvar is not set.

        Notice: The standard pydantic settings mechanism with parameter "aliases" does not provide
        the same functionality. In case the alias envvar is set and the user tries to override the
        parameter in settings initialization, Pydantic treats the parameter provided in __init__()
        as an extra input instead of simply overwriting the evvar value for that parameter.
        """
        if isinstance(data, dict):
            input_num_threads = data.get("num_threads")

            # Check if to set the num_threads from the alternative envvar
            if input_num_threads is None:
                docling_num_threads = os.getenv("DOCLING_NUM_THREADS")
                omp_num_threads = os.getenv("OMP_NUM_THREADS")
                if docling_num_threads is None and omp_num_threads is not None:
                    try:
                        data["num_threads"] = int(omp_num_threads)
                    except ValueError:
                        _log.error(
                            "Ignoring misformatted envvar OMP_NUM_THREADS '%s'",
                            omp_num_threads,
                        )
        return data


class TableFormerMode(str, Enum):
    """Modes for the TableFormer model."""

    FAST = "fast"
    ACCURATE = "accurate"


class TableStructureOptions(BaseModel):
    """Options for the table structure."""

    do_cell_matching: bool = (
        True
        # True:  Matches predictions back to PDF cells. Can break table output if PDF cells
        #        are merged across table columns.
        # False: Let table structure model define the text cells, ignore PDF cells.
    )
    mode: TableFormerMode = TableFormerMode.FAST


class OcrOptions(BaseModel):
    """OCR options."""

    kind: str
    lang: List[str]
    force_full_page_ocr: bool = False  # If enabled a full page OCR is always applied
    bitmap_area_threshold: float = (
        0.05  # percentage of the area for a bitmap to processed with OCR
    )


class RapidOcrOptions(OcrOptions):
    """Options for the RapidOCR engine."""

    kind: Literal["rapidocr"] = "rapidocr"

    # English and chinese are the most commly used models and have been tested with RapidOCR.
    lang: List[str] = [
        "english",
        "chinese",
    ]  # However, language as a parameter is not supported by rapidocr yet and hence changing this options doesn't affect anything.
    # For more details on supported languages by RapidOCR visit https://rapidai.github.io/RapidOCRDocs/blog/2022/09/28/%E6%94%AF%E6%8C%81%E8%AF%86%E5%88%AB%E8%AF%AD%E8%A8%80/

    # For more details on the following options visit https://rapidai.github.io/RapidOCRDocs/install_usage/api/RapidOCR/
    text_score: float = 0.5  # same default as rapidocr

    use_det: Optional[bool] = None  # same default as rapidocr
    use_cls: Optional[bool] = None  # same default as rapidocr
    use_rec: Optional[bool] = None  # same default as rapidocr

    # class Device(Enum):
    #     CPU = "CPU"
    #     CUDA = "CUDA"
    #     DIRECTML = "DIRECTML"
    #     AUTO = "AUTO"

    # device: Device = Device.AUTO  # Default value is AUTO

    print_verbose: bool = False  # same default as rapidocr

    det_model_path: Optional[str] = None  # same default as rapidocr
    cls_model_path: Optional[str] = None  # same default as rapidocr
    rec_model_path: Optional[str] = None  # same default as rapidocr

    model_config = ConfigDict(
        extra="forbid",
    )


class EasyOcrOptions(OcrOptions):
    """Options for the EasyOCR engine."""

    kind: Literal["easyocr"] = "easyocr"
    lang: List[str] = ["fr", "de", "es", "en"]
    use_gpu: Annotated[
        int,
        Field(
            deprecated="Deprecated field. Better to set the `accelerator_options.device` in `pipeline_options`. "
            "When `use_gpu and accelerator_options.device == AcceleratorDevice.CUDA` the GPU is used "
            "to run EasyOCR. Otherwise, EasyOCR runs in CPU."
        ),
    ] = True

    model_storage_directory: Optional[str] = None
    download_enabled: bool = True

    model_config = ConfigDict(
        extra="forbid",
        protected_namespaces=(),
    )


class TesseractCliOcrOptions(OcrOptions):
    """Options for the TesseractCli engine."""

    kind: Literal["tesseract"] = "tesseract"
    lang: List[str] = ["fra", "deu", "spa", "eng"]
    tesseract_cmd: str = "tesseract"
    path: Optional[str] = None

    model_config = ConfigDict(
        extra="forbid",
    )


class TesseractOcrOptions(OcrOptions):
    """Options for the Tesseract engine."""

    kind: Literal["tesserocr"] = "tesserocr"
    lang: List[str] = ["fra", "deu", "spa", "eng"]
    path: Optional[str] = None

    model_config = ConfigDict(
        extra="forbid",
    )


class OcrMacOptions(OcrOptions):
    """Options for the Mac OCR engine."""

    kind: Literal["ocrmac"] = "ocrmac"
    lang: List[str] = ["fr-FR", "de-DE", "es-ES", "en-US"]
    recognition: str = "accurate"
    framework: str = "vision"

    model_config = ConfigDict(
        extra="forbid",
    )


# Define an enum for the backend options
class PdfBackend(str, Enum):
    """Enum of valid PDF backends."""

    PYPDFIUM2 = "pypdfium2"
    DLPARSE_V1 = "dlparse_v1"
    DLPARSE_V2 = "dlparse_v2"


# Define an enum for the ocr engines
class OcrEngine(str, Enum):
    """Enum of valid OCR engines."""

    EASYOCR = "easyocr"
    TESSERACT_CLI = "tesseract_cli"
    TESSERACT = "tesseract"
    OCRMAC = "ocrmac"
    RAPIDOCR = "rapidocr"


class PipelineOptions(BaseModel):
    """Base pipeline options."""

    create_legacy_output: bool = (
        True  # This default will be set to False on a future version of docling
    )
<<<<<<< HEAD
    accelerator_options: AcceleratorOptions = AcceleratorOptions()
=======
    document_timeout: Optional[float] = None
>>>>>>> 365a1e7b


class PdfPipelineOptions(PipelineOptions):
    """Options for the PDF pipeline."""

    artifacts_path: Optional[Union[Path, str]] = None
    do_table_structure: bool = True  # True: perform table structure extraction
    do_ocr: bool = True  # True: perform OCR, replace programmatic PDF text

    table_structure_options: TableStructureOptions = TableStructureOptions()
    ocr_options: Union[
        EasyOcrOptions,
        TesseractCliOcrOptions,
        TesseractOcrOptions,
        OcrMacOptions,
        RapidOcrOptions,
    ] = Field(EasyOcrOptions(), discriminator="kind")

    images_scale: float = 1.0
    generate_page_images: bool = False
    generate_picture_images: bool = False
    generate_table_images: bool = Field(
        default=False,
        deprecated=(
            "Field `generate_table_images` is deprecated. "
            "To obtain table images, set `PdfPipelineOptions.generate_page_images = True` "
            "before conversion and then use the `TableItem.get_image` function."
        ),
    )<|MERGE_RESOLUTION|>--- conflicted
+++ resolved
@@ -216,11 +216,8 @@
     create_legacy_output: bool = (
         True  # This default will be set to False on a future version of docling
     )
-<<<<<<< HEAD
+    document_timeout: Optional[float] = None
     accelerator_options: AcceleratorOptions = AcceleratorOptions()
-=======
-    document_timeout: Optional[float] = None
->>>>>>> 365a1e7b
 
 
 class PdfPipelineOptions(PipelineOptions):
