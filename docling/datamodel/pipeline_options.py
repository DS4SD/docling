from enum import Enum
from pathlib import Path
from typing import List, Literal, Optional, Union

from pydantic import BaseModel, ConfigDict, Field


class TableFormerMode(str, Enum):
    FAST = "fast"
    ACCURATE = "accurate"


class TableStructureOptions(BaseModel):
    do_cell_matching: bool = (
        True
        # True:  Matches predictions back to PDF cells. Can break table output if PDF cells
        #        are merged across table columns.
        # False: Let table structure model define the text cells, ignore PDF cells.
    )
    mode: TableFormerMode = TableFormerMode.FAST


class OcrOptions(BaseModel):
    kind: str
    lang: List[str]
    force_full_page_ocr: bool = False  # If enabled a full page OCR is always applied
    bitmap_area_threshold: float = (
        0.05  # percentage of the area for a bitmap to processed with OCR
    )


class EasyOcrOptions(OcrOptions):
    kind: Literal["easyocr"] = "easyocr"
    lang: List[str] = ["fr", "de", "es", "en"]
    use_gpu: bool = True  # same default as easyocr.Reader
    model_storage_directory: Optional[str] = None
    download_enabled: bool = True  # same default as easyocr.Reader

    model_config = ConfigDict(
        extra="forbid",
        protected_namespaces=(),
    )

class PaddleOcrOptions(OcrOptions):
    kind: Literal["paddleocr"] = "paddleocr"
    lang: str = "en"
    use_gpu: bool = True  # same default as paddleocr.ocr
    use_angle_cls: bool = True
    show_log: bool = False
    cls: bool = True

    model_config = ConfigDict(
        extra="forbid",
    )


class TesseractCliOcrOptions(OcrOptions):
    kind: Literal["tesseract"] = "tesseract"
    lang: List[str] = ["fra", "deu", "spa", "eng"]
    tesseract_cmd: str = "tesseract"
    path: Optional[str] = None

    model_config = ConfigDict(
        extra="forbid",
    )


class TesseractOcrOptions(OcrOptions):
    kind: Literal["tesserocr"] = "tesserocr"
    lang: List[str] = ["fra", "deu", "spa", "eng"]
    path: Optional[str] = None

    model_config = ConfigDict(
        extra="forbid",
    )


class OcrMacOptions(OcrOptions):
    kind: Literal["ocrmac"] = "ocrmac"
    lang: List[str] = ["fr-FR", "de-DE", "es-ES", "en-US"]
    recognition: str = "accurate"
    framework: str = "vision"

    model_config = ConfigDict(
        extra="forbid",
    )


class PipelineOptions(BaseModel):
    create_legacy_output: bool = (
        True  # This defautl will be set to False on a future version of docling
    )


class PdfPipelineOptions(PipelineOptions):
    artifacts_path: Optional[Union[Path, str]] = None
    do_table_structure: bool = True  # True: perform table structure extraction
    do_ocr: bool = True  # True: perform OCR, replace programmatic PDF text

    table_structure_options: TableStructureOptions = TableStructureOptions()
<<<<<<< HEAD
    ocr_options: Union[EasyOcrOptions, TesseractCliOcrOptions, TesseractOcrOptions, PaddleOcrOptions] = (
        Field(EasyOcrOptions(), discriminator="kind")
    )
=======
    ocr_options: Union[
        EasyOcrOptions, TesseractCliOcrOptions, TesseractOcrOptions, OcrMacOptions
    ] = Field(EasyOcrOptions(), discriminator="kind")
>>>>>>> eb64f6d3

    images_scale: float = 1.0
    generate_page_images: bool = False
    generate_picture_images: bool = False
    generate_table_images: bool = Field(
        default=False,
        deprecated=(
            "Field `generate_table_images` is deprecated. "
            "To obtain table images, set `PdfPipelineOptions.generate_page_images = True` "
            "before conversion and then use the `TableItem.get_image` function."
        ),
    )<|MERGE_RESOLUTION|>--- conflicted
+++ resolved
@@ -1,6 +1,6 @@
 from enum import Enum
 from pathlib import Path
-from typing import List, Literal, Optional, Union
+from typing import List, Literal, Optional, Union, Annotated
 
 from pydantic import BaseModel, ConfigDict, Field
 
@@ -43,7 +43,10 @@
 
 class PaddleOcrOptions(OcrOptions):
     kind: Literal["paddleocr"] = "paddleocr"
-    lang: str = "en"
+    lang: Annotated[
+        list[str],
+        Field(min_items=1, max_items=1)  # Limits the list length to 0 or 1 items
+    ] = ["en"]
     use_gpu: bool = True  # same default as paddleocr.ocr
     use_angle_cls: bool = True
     show_log: bool = False
@@ -98,15 +101,9 @@
     do_ocr: bool = True  # True: perform OCR, replace programmatic PDF text
 
     table_structure_options: TableStructureOptions = TableStructureOptions()
-<<<<<<< HEAD
-    ocr_options: Union[EasyOcrOptions, TesseractCliOcrOptions, TesseractOcrOptions, PaddleOcrOptions] = (
-        Field(EasyOcrOptions(), discriminator="kind")
-    )
-=======
     ocr_options: Union[
-        EasyOcrOptions, TesseractCliOcrOptions, TesseractOcrOptions, OcrMacOptions
+        EasyOcrOptions, TesseractCliOcrOptions, TesseractOcrOptions, PaddleOcrOptions, OcrMacOptions
     ] = Field(EasyOcrOptions(), discriminator="kind")
->>>>>>> eb64f6d3
 
     images_scale: float = 1.0
     generate_page_images: bool = False
