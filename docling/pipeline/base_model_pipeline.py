--- conflicted
+++ resolved
@@ -5,7 +5,6 @@
 from abc import ABC, abstractmethod
 from typing import Callable, Iterable, List
 
-<<<<<<< HEAD
 from docling.backend.abstract_backend import AbstractDocumentBackend
 from docling.backend.pdf_backend import PdfDocumentBackend
 from docling.datamodel.base_models import (
@@ -13,15 +12,11 @@
     DoclingComponentType,
     ErrorItem,
     Page,
-    PipelineOptions,
 )
 from docling.datamodel.document import ConversionResult, InputDocument
+from docling.datamodel.pipeline_options import PipelineOptions
 from docling.datamodel.settings import settings
 from docling.utils.utils import chunkify
-=======
-from docling.datamodel.base_models import Page
-from docling.datamodel.pipeline_options import PipelineOptions
->>>>>>> d412c363
 
 _log = logging.getLogger(__name__)
 
@@ -91,9 +86,6 @@
                 end_pb_time = time.time() - start_pb_time
                 _log.info(f"Finished converting page batch time={end_pb_time:.3f}")
 
-            # Free up mem resources of PDF backend
-            in_doc._backend.unload()
-
             conv_res = self.assemble_document(in_doc, conv_res)
 
             status = ConversionStatus.SUCCESS
@@ -118,6 +110,10 @@
                 f"{trace}"
             )
             raise e
+        finally:
+            # Always unload the PDF backend, even in case of failure
+            if in_doc._backend:
+                in_doc._backend.unload()
 
         return conv_res
 
