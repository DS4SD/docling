import logging
import sys
from pathlib import Path
from typing import Optional

from docling_core.types.doc import DocItem, ImageRef, PictureItem, TableItem

from docling.backend.abstract_backend import AbstractDocumentBackend
from docling.backend.pdf_backend import PdfDocumentBackend
from docling.datamodel.base_models import AssembledUnit, Page
from docling.datamodel.document import ConversionResult
from docling.datamodel.pipeline_options import (
    EasyOcrOptions,
    OcrMacOptions,
    PdfPipelineOptions,
<<<<<<< HEAD
    PicDescApiOptions,
    PicDescVllmOptions,
=======
    RapidOcrOptions,
>>>>>>> f9144f2b
    TesseractCliOcrOptions,
    TesseractOcrOptions,
)
from docling.models.base_ocr_model import BaseOcrModel
from docling.models.code_formula_model import CodeFormulaModel, CodeFormulaModelOptions
from docling.models.document_picture_classifier import (
    DocumentPictureClassifier,
    DocumentPictureClassifierOptions,
)
from docling.models.ds_glm_model import GlmModel, GlmOptions
from docling.models.easyocr_model import EasyOcrModel
from docling.models.layout_model import LayoutModel
from docling.models.ocr_mac_model import OcrMacModel
from docling.models.page_assemble_model import PageAssembleModel, PageAssembleOptions
from docling.models.page_preprocessing_model import (
    PagePreprocessingModel,
    PagePreprocessingOptions,
)
<<<<<<< HEAD
from docling.models.pic_description_api_model import PictureDescriptionApiModel
from docling.models.pic_description_base_model import PictureDescriptionBaseModel
from docling.models.pic_description_vllm_model import PictureDescriptionVllmModel
=======
from docling.models.rapid_ocr_model import RapidOcrModel
>>>>>>> f9144f2b
from docling.models.table_structure_model import TableStructureModel
from docling.models.tesseract_ocr_cli_model import TesseractOcrCliModel
from docling.models.tesseract_ocr_model import TesseractOcrModel
from docling.pipeline.base_pipeline import PaginatedPipeline
from docling.utils.profiling import ProfilingScope, TimeRecorder

_log = logging.getLogger(__name__)


class StandardPdfPipeline(PaginatedPipeline):
    _layout_model_path = "model_artifacts/layout"
    _table_model_path = "model_artifacts/tableformer"

    def __init__(self, pipeline_options: PdfPipelineOptions):
        super().__init__(pipeline_options)
        self.pipeline_options: PdfPipelineOptions

        if pipeline_options.artifacts_path is None:
            self.artifacts_path = self.download_models_hf()
        else:
            self.artifacts_path = Path(pipeline_options.artifacts_path)

        self.keep_images = (
            self.pipeline_options.generate_page_images
            or self.pipeline_options.generate_picture_images
            or self.pipeline_options.generate_table_images
        )

        self.glm_model = GlmModel(options=GlmOptions())

        if (ocr_model := self.get_ocr_model()) is None:
            raise RuntimeError(
                f"The specified OCR kind is not supported: {pipeline_options.ocr_options.kind}."
            )

        self.build_pipe = [
            # Pre-processing
            PagePreprocessingModel(
                options=PagePreprocessingOptions(
                    images_scale=pipeline_options.images_scale
                )
            ),
            # OCR
            ocr_model,
            # Layout model
            LayoutModel(
                artifacts_path=self.artifacts_path
                / StandardPdfPipeline._layout_model_path,
                accelerator_options=pipeline_options.accelerator_options,
            ),
            # Table structure model
            TableStructureModel(
                enabled=pipeline_options.do_table_structure,
                artifacts_path=self.artifacts_path
                / StandardPdfPipeline._table_model_path,
                options=pipeline_options.table_structure_options,
                accelerator_options=pipeline_options.accelerator_options,
            ),
            # Page assemble
            PageAssembleModel(options=PageAssembleOptions()),
        ]

        # Picture description model
        if (pic_desc_model := self.get_pic_description_model()) is None:
            raise RuntimeError(
                f"The specified picture description kind is not supported: {pipeline_options.picture_description_options.kind}."
            )

        self.enrichment_pipe = [
            # Other models working on `NodeItem` elements in the DoclingDocument
<<<<<<< HEAD
            pic_desc_model,
=======
            # Code Formula Enrichment Model
            CodeFormulaModel(
                enabled=pipeline_options.do_code_enrichment
                or pipeline_options.do_formula_enrichment,
                artifacts_path=pipeline_options.artifacts_path,
                options=CodeFormulaModelOptions(
                    do_code_enrichment=pipeline_options.do_code_enrichment,
                    do_formula_enrichment=pipeline_options.do_formula_enrichment,
                ),
                accelerator_options=pipeline_options.accelerator_options,
            ),
            # Document Picture Classifier
            DocumentPictureClassifier(
                enabled=pipeline_options.do_picture_classification,
                artifacts_path=pipeline_options.artifacts_path,
                options=DocumentPictureClassifierOptions(),
                accelerator_options=pipeline_options.accelerator_options,
            ),
>>>>>>> f9144f2b
        ]

        if (
            self.pipeline_options.do_formula_enrichment
            or self.pipeline_options.do_code_enrichment
        ):
            self.keep_backend = True

    @staticmethod
    def download_models_hf(
        local_dir: Optional[Path] = None, force: bool = False
    ) -> Path:
        from huggingface_hub import snapshot_download
        from huggingface_hub.utils import disable_progress_bars

        disable_progress_bars()
        download_path = snapshot_download(
            repo_id="ds4sd/docling-models",
            force_download=force,
            local_dir=local_dir,
            revision="v2.1.0",
        )

        return Path(download_path)

    def get_ocr_model(self) -> Optional[BaseOcrModel]:
        if isinstance(self.pipeline_options.ocr_options, EasyOcrOptions):
            return EasyOcrModel(
                enabled=self.pipeline_options.do_ocr,
                options=self.pipeline_options.ocr_options,
                accelerator_options=self.pipeline_options.accelerator_options,
            )
        elif isinstance(self.pipeline_options.ocr_options, TesseractCliOcrOptions):
            return TesseractOcrCliModel(
                enabled=self.pipeline_options.do_ocr,
                options=self.pipeline_options.ocr_options,
            )
        elif isinstance(self.pipeline_options.ocr_options, TesseractOcrOptions):
            return TesseractOcrModel(
                enabled=self.pipeline_options.do_ocr,
                options=self.pipeline_options.ocr_options,
            )
        elif isinstance(self.pipeline_options.ocr_options, RapidOcrOptions):
            return RapidOcrModel(
                enabled=self.pipeline_options.do_ocr,
                options=self.pipeline_options.ocr_options,
                accelerator_options=self.pipeline_options.accelerator_options,
            )
        elif isinstance(self.pipeline_options.ocr_options, OcrMacOptions):
            if "darwin" != sys.platform:
                raise RuntimeError(
                    f"The specified OCR type is only supported on Mac: {self.pipeline_options.ocr_options.kind}."
                )
            return OcrMacModel(
                enabled=self.pipeline_options.do_ocr,
                options=self.pipeline_options.ocr_options,
            )
        return None

    def get_pic_description_model(self) -> Optional[PictureDescriptionBaseModel]:
        if isinstance(
            self.pipeline_options.picture_description_options, PicDescApiOptions
        ):
            return PictureDescriptionApiModel(
                enabled=self.pipeline_options.do_picture_description,
                options=self.pipeline_options.picture_description_options,
            )
        elif isinstance(
            self.pipeline_options.picture_description_options, PicDescVllmOptions
        ):
            return PictureDescriptionVllmModel(
                enabled=self.pipeline_options.do_picture_description,
                options=self.pipeline_options.picture_description_options,
            )
        return None

    def initialize_page(self, conv_res: ConversionResult, page: Page) -> Page:
        with TimeRecorder(conv_res, "page_init"):
            page._backend = conv_res.input._backend.load_page(page.page_no)  # type: ignore
            if page._backend is not None and page._backend.is_valid():
                page.size = page._backend.get_size()

        return page

    def _assemble_document(self, conv_res: ConversionResult) -> ConversionResult:
        all_elements = []
        all_headers = []
        all_body = []

        with TimeRecorder(conv_res, "doc_assemble", scope=ProfilingScope.DOCUMENT):
            for p in conv_res.pages:
                if p.assembled is not None:
                    for el in p.assembled.body:
                        all_body.append(el)
                    for el in p.assembled.headers:
                        all_headers.append(el)
                    for el in p.assembled.elements:
                        all_elements.append(el)

            conv_res.assembled = AssembledUnit(
                elements=all_elements, headers=all_headers, body=all_body
            )

            conv_res.document = self.glm_model(conv_res)

            # Generate page images in the output
            if self.pipeline_options.generate_page_images:
                for page in conv_res.pages:
                    assert page.image is not None
                    page_no = page.page_no + 1
                    conv_res.document.pages[page_no].image = ImageRef.from_pil(
                        page.image, dpi=int(72 * self.pipeline_options.images_scale)
                    )

            # Generate images of the requested element types
            if (
                self.pipeline_options.generate_picture_images
                or self.pipeline_options.generate_table_images
            ):
                scale = self.pipeline_options.images_scale
                for element, _level in conv_res.document.iterate_items():
                    if not isinstance(element, DocItem) or len(element.prov) == 0:
                        continue
                    if (
                        isinstance(element, PictureItem)
                        and self.pipeline_options.generate_picture_images
                    ) or (
                        isinstance(element, TableItem)
                        and self.pipeline_options.generate_table_images
                    ):
                        page_ix = element.prov[0].page_no - 1
                        page = conv_res.pages[page_ix]
                        assert page.size is not None
                        assert page.image is not None

                        crop_bbox = (
                            element.prov[0]
                            .bbox.scaled(scale=scale)
                            .to_top_left_origin(page_height=page.size.height * scale)
                        )

                        cropped_im = page.image.crop(crop_bbox.as_tuple())
                        element.image = ImageRef.from_pil(
                            cropped_im, dpi=int(72 * scale)
                        )

        return conv_res

    @classmethod
    def get_default_options(cls) -> PdfPipelineOptions:
        return PdfPipelineOptions()

    @classmethod
    def is_backend_supported(cls, backend: AbstractDocumentBackend):
        return isinstance(backend, PdfDocumentBackend)<|MERGE_RESOLUTION|>--- conflicted
+++ resolved
@@ -13,12 +13,9 @@
     EasyOcrOptions,
     OcrMacOptions,
     PdfPipelineOptions,
-<<<<<<< HEAD
     PicDescApiOptions,
     PicDescVllmOptions,
-=======
     RapidOcrOptions,
->>>>>>> f9144f2b
     TesseractCliOcrOptions,
     TesseractOcrOptions,
 )
@@ -37,13 +34,10 @@
     PagePreprocessingModel,
     PagePreprocessingOptions,
 )
-<<<<<<< HEAD
 from docling.models.pic_description_api_model import PictureDescriptionApiModel
 from docling.models.pic_description_base_model import PictureDescriptionBaseModel
 from docling.models.pic_description_vllm_model import PictureDescriptionVllmModel
-=======
 from docling.models.rapid_ocr_model import RapidOcrModel
->>>>>>> f9144f2b
 from docling.models.table_structure_model import TableStructureModel
 from docling.models.tesseract_ocr_cli_model import TesseractOcrCliModel
 from docling.models.tesseract_ocr_model import TesseractOcrModel
@@ -113,10 +107,6 @@
             )
 
         self.enrichment_pipe = [
-            # Other models working on `NodeItem` elements in the DoclingDocument
-<<<<<<< HEAD
-            pic_desc_model,
-=======
             # Code Formula Enrichment Model
             CodeFormulaModel(
                 enabled=pipeline_options.do_code_enrichment
@@ -135,7 +125,8 @@
                 options=DocumentPictureClassifierOptions(),
                 accelerator_options=pipeline_options.accelerator_options,
             ),
->>>>>>> f9144f2b
+            # Document Picture description
+            pic_desc_model,
         ]
 
         if (
