--- conflicted
+++ resolved
@@ -15,10 +15,7 @@
 from docling.backend.msexcel_backend import MsExcelDocumentBackend
 from docling.backend.mspowerpoint_backend import MsPowerpointDocumentBackend
 from docling.backend.msword_backend import MsWordDocumentBackend
-<<<<<<< HEAD
 from docling.backend.pubmed_backend import PubMedDocumentBackend
-from docling.datamodel.base_models import ConversionStatus, DocumentStream, InputFormat
-=======
 from docling.datamodel.base_models import (
     ConversionStatus,
     DoclingComponentType,
@@ -26,7 +23,6 @@
     ErrorItem,
     InputFormat,
 )
->>>>>>> 8ada0bcc
 from docling.datamodel.document import (
     ConversionResult,
     InputDocument,
@@ -102,37 +98,6 @@
     backend: Type[AbstractDocumentBackend] = DoclingParseDocumentBackend
 
 
-<<<<<<< HEAD
-_format_to_default_options = {
-    InputFormat.XLSX: FormatOption(
-        pipeline_cls=SimplePipeline, backend=MsExcelDocumentBackend
-    ),
-    InputFormat.DOCX: FormatOption(
-        pipeline_cls=SimplePipeline, backend=MsWordDocumentBackend
-    ),
-    InputFormat.PPTX: FormatOption(
-        pipeline_cls=SimplePipeline, backend=MsPowerpointDocumentBackend
-    ),
-    InputFormat.MD: FormatOption(
-        pipeline_cls=SimplePipeline, backend=MarkdownDocumentBackend
-    ),
-    InputFormat.ASCIIDOC: FormatOption(
-        pipeline_cls=SimplePipeline, backend=AsciiDocBackend
-    ),
-    InputFormat.HTML: FormatOption(
-        pipeline_cls=SimplePipeline, backend=HTMLDocumentBackend
-    ),
-    InputFormat.PUBMED: FormatOption(
-        pipeline_cls=SimplePipeline, backend=PubMedDocumentBackend
-    ),
-    InputFormat.IMAGE: FormatOption(
-        pipeline_cls=StandardPdfPipeline, backend=DoclingParseDocumentBackend
-    ),
-    InputFormat.PDF: FormatOption(
-        pipeline_cls=StandardPdfPipeline, backend=DoclingParseDocumentBackend
-    ),
-}
-=======
 def _get_default_option(format: InputFormat) -> FormatOption:
     format_to_default_options = {
         InputFormat.XLSX: FormatOption(
@@ -158,13 +123,15 @@
         ),
         InputFormat.PDF: FormatOption(
             pipeline_cls=StandardPdfPipeline, backend=DoclingParseDocumentBackend
+        ),
+        InputFormat.PUBMED: FormatOption(
+            pipeline_cls=SimplePipeline, backend=PubMedDocumentBackend
         ),
     }
     if (options := format_to_default_options.get(format)) is not None:
         return options
     else:
         raise RuntimeError(f"No default options configured for {format}")
->>>>>>> 8ada0bcc
 
 
 class DocumentConverter:
