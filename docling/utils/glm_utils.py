--- conflicted
+++ resolved
@@ -15,6 +15,7 @@
     TableCell,
     TableData,
 )
+from docling_core.types.doc.document import ContentLayer
 
 
 def resolve_item(paths, obj):
@@ -303,7 +304,14 @@
                 current_list = None
 
                 doc.add_heading(text=text, prov=prov)
-<<<<<<< HEAD
+            elif label == DocItemLabel.CODE:
+                current_list = None
+
+                doc.add_code(text=text, prov=prov)
+            elif label == DocItemLabel.FORMULA:
+                current_list = None
+
+                doc.add_text(label=DocItemLabel.FORMULA, text="", orig=text, prov=prov)
             elif label in [DocItemLabel.PAGE_HEADER, DocItemLabel.PAGE_FOOTER]:
                 current_list = None
 
@@ -311,18 +319,8 @@
                     label=DocItemLabel(name_label),
                     text=text,
                     prov=prov,
-                    parent=doc.furniture,
+                    content_layer=ContentLayer.FURNITURE,
                 )
-=======
-            elif label == DocItemLabel.CODE:
-                current_list = None
-
-                doc.add_code(text=text, prov=prov)
-            elif label == DocItemLabel.FORMULA:
-                current_list = None
-
-                doc.add_text(label=DocItemLabel.FORMULA, text="", orig=text, prov=prov)
->>>>>>> a40544a5
             else:
                 current_list = None
 
