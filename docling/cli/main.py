--- conflicted
+++ resolved
@@ -14,18 +14,13 @@
 from docling.backend.pypdfium2_backend import PyPdfiumDocumentBackend
 from docling.datamodel.base_models import ConversionStatus, InputFormat
 from docling.datamodel.document import ConversionResult, DocumentConversionInput
-<<<<<<< HEAD
-from docling.datamodel.pipeline_options import PdfPipelineOptions
-from docling.document_converter import DocumentConverter, PdfFormatOption
-=======
 from docling.datamodel.pipeline_options import (
     EasyOcrOptions,
-    PipelineOptions,
+    PdfPipelineOptions,
     TesseractCliOcrOptions,
     TesseractOcrOptions,
 )
-from docling.document_converter import DocumentConverter
->>>>>>> 6924999f
+from docling.document_converter import DocumentConverter, PdfFormatOption
 
 warnings.filterwarnings(action="ignore", category=UserWarning, module="pydantic|torch")
 warnings.filterwarnings(action="ignore", category=FutureWarning, module="easyocr")
@@ -211,9 +206,6 @@
         case _:
             raise RuntimeError(f"Unexpected backend type {backend}")
 
-<<<<<<< HEAD
-    pipeline_options = PdfPipelineOptions(
-=======
     match ocr_engine:
         case OcrEngine.EASYOCR:
             ocr_options = EasyOcrOptions()
@@ -224,8 +216,7 @@
         case _:
             raise RuntimeError(f"Unexpected backend type {backend}")
 
-    pipeline_options = PipelineOptions(
->>>>>>> 6924999f
+    pipeline_options = PdfPipelineOptions(
         do_ocr=ocr,
         ocr_options=ocr_options,
         do_table_structure=True,
