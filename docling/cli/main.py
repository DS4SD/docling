--- conflicted
+++ resolved
@@ -76,11 +76,8 @@
     EASYOCR = "easyocr"
     TESSERACT_CLI = "tesseract_cli"
     TESSERACT = "tesseract"
-<<<<<<< HEAD
+    OCRMAC = "ocrmac"
     PADDLEOCR = "paddleocr"
-=======
-    OCRMAC = "ocrmac"
->>>>>>> eb64f6d3
 
 
 def export_documents(
@@ -259,19 +256,6 @@
     export_txt = OutputFormat.TEXT in to_formats
     export_doctags = OutputFormat.DOCTAGS in to_formats
 
-<<<<<<< HEAD
-    match ocr_engine:
-        case OcrEngine.EASYOCR:
-            ocr_options: OcrOptions = EasyOcrOptions(force_full_page_ocr=force_ocr)
-        case OcrEngine.TESSERACT_CLI:
-            ocr_options = TesseractCliOcrOptions(force_full_page_ocr=force_ocr)
-        case OcrEngine.TESSERACT:
-            ocr_options = TesseractOcrOptions(force_full_page_ocr=force_ocr)
-        case OcrEngine.PADDLEOCR:
-            ocr_options = PaddleOcrOptions(force_full_page_ocr=force_ocr)
-        case _:
-            raise RuntimeError(f"Unexpected OCR engine type {ocr_engine}")
-=======
     if ocr_engine == OcrEngine.EASYOCR:
         ocr_options: OcrOptions = EasyOcrOptions(force_full_page_ocr=force_ocr)
     elif ocr_engine == OcrEngine.TESSERACT_CLI:
@@ -280,9 +264,10 @@
         ocr_options = TesseractOcrOptions(force_full_page_ocr=force_ocr)
     elif ocr_engine == OcrEngine.OCRMAC:
         ocr_options = OcrMacOptions(force_full_page_ocr=force_ocr)
+    elif ocr_engine ==  OcrEngine.PADDLEOCR:
+        ocr_options = PaddleOcrOptions(force_full_page_ocr=force_ocr)
     else:
         raise RuntimeError(f"Unexpected OCR engine type {ocr_engine}")
->>>>>>> eb64f6d3
 
     ocr_lang_list = _split_list(ocr_lang)
     if ocr_lang_list is not None:
