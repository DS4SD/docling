--- conflicted
+++ resolved
@@ -219,18 +219,16 @@
         bool,
         typer.Option(..., help="Enable the formula enrichment model in the pipeline."),
     ] = False,
-<<<<<<< HEAD
+    enrich_picture_classes: Annotated[
+        bool,
+        typer.Option(
+            ...,
+            help="Enable the picture classification enrichment model in the pipeline.",
+        ),
+    ] = False,
     enrich_picture_desc: Annotated[
         bool,
         typer.Option(..., help="Enable the picture description model in the pipeline."),
-=======
-    enrich_picture_classes: Annotated[
-        bool,
-        typer.Option(
-            ...,
-            help="Enable the picture classification enrichment model in the pipeline.",
-        ),
->>>>>>> 722a6eb7
     ] = False,
     artifacts_path: Annotated[
         Optional[Path],
@@ -388,11 +386,8 @@
             do_table_structure=True,
             do_code_enrichment=enrich_code,
             do_formula_enrichment=enrich_formula,
-<<<<<<< HEAD
             do_picture_description=enrich_picture_desc,
-=======
             do_picture_classification=enrich_picture_classes,
->>>>>>> 722a6eb7
             document_timeout=document_timeout,
         )
         pipeline_options.table_structure_options.do_cell_matching = (
