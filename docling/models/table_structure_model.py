--- conflicted
+++ resolved
@@ -9,19 +9,9 @@
 from docling_ibm_models.tableformer.data_management.tf_predictor import TFPredictor
 from PIL import ImageDraw
 
-<<<<<<< HEAD
 from docling.datamodel.base_models import Page, Table, TableStructurePrediction
+from docling.datamodel.pipeline_options import TableFormerMode
 from docling.models.abstract_model import AbstractPageModel
-=======
-from docling.datamodel.base_models import (
-    BoundingBox,
-    Page,
-    TableCell,
-    TableElement,
-    TableStructurePrediction,
-)
-from docling.datamodel.pipeline_options import TableFormerMode
->>>>>>> d412c363
 
 
 class TableStructureModel(AbstractPageModel):
