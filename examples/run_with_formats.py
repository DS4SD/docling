--- conflicted
+++ resolved
@@ -29,51 +29,10 @@
 # doc_converter = DocumentConverter()
 
 ## to customize use:
-<<<<<<< HEAD
-doc_converter = DocumentConverter(  # all of the below is optional, has internal defaults.
-    allowed_formats=[
-        InputFormat.PDF,
-        # InputFormat.IMAGE,
-        InputFormat.DOCX,
-        InputFormat.HTML,
-        InputFormat.PPTX,
-    ],  # whitelist formats, other files are ignored.
-    format_options={
-        InputFormat.PDF: PdfFormatOption(
-            pipeline_cls=StandardPdfPipeline, backend=PyPdfiumDocumentBackend
-        ),  # PdfFormatOption(backend=PyPdfiumDocumentBackend),
-        InputFormat.DOCX: WordFormatOption(
-            pipeline_cls=SimplePipeline  # , backend=MsWordDocumentBackend
-        ),
-        # InputFormat.IMAGE: PdfFormatOption(),
-    },
-)
 
-doc_converter = DocumentConverter(  # all of the below is optional, has internal defaults.
-    pdf=None,
-    docx=WordFormatOption(
-        pipeline_cls=SimplePipeline  # , backend=MsWordDocumentBackend
-    ),
-    allowed_formats=[
-        InputFormat.PDF,
-        # InputFormat.IMAGE,
-        InputFormat.DOCX,
-        InputFormat.HTML,
-        InputFormat.PPTX,
-    ],  # whitelist formats, other files are ignored.
-    format_options={
-        InputFormat.PDF: PdfFormatOption(
-            pipeline_cls=StandardPdfPipeline, backend=PyPdfiumDocumentBackend
-        ),  # PdfFormatOption(backend=PyPdfiumDocumentBackend),
-        InputFormat.DOCX: WordFormatOption(
-            pipeline_cls=SimplePipeline  # , backend=MsWordDocumentBackend
-        ),
-        # InputFormat.IMAGE: PdfFormatOption(),
-    },
-=======
 doc_converter = (
     DocumentConverter(  # all of the below is optional, has internal defaults.
-        formats=[
+        allowed_formats=[
             InputFormat.PDF,
             InputFormat.IMAGE,
             InputFormat.DOCX,
@@ -82,14 +41,13 @@
         ],  # whitelist formats, non-matching files are ignored.
         format_options={
             InputFormat.PDF: PdfFormatOption(
-                pipeline_cls=StandardPdfModelPipeline, backend=PyPdfiumDocumentBackend
+                pipeline_cls=StandardPdfPipeline, backend=PyPdfiumDocumentBackend
             ),
             InputFormat.DOCX: WordFormatOption(
-                pipeline_cls=SimpleModelPipeline  # , backend=MsWordDocumentBackend
+                pipeline_cls=SimplePipeline  # , backend=MsWordDocumentBackend
             ),
         },
     )
->>>>>>> 69f0ab41
 )
 
 conv_results = doc_converter.convert_all(input_paths)
