--- conflicted
+++ resolved
@@ -75,12 +75,9 @@
       - "Table export": examples/export_tables.py
       - "Multimodal export": examples/export_multimodal.py
       - "Force full page OCR": examples/full_page_ocr.py
-<<<<<<< HEAD
       - "Accelerator options": examples/run_with_acclerators.py
-=======
     - Chunking:
       - "Hybrid chunking": examples/hybrid_chunking.ipynb
->>>>>>> 365a1e7b
     - RAG / QA:
       - "RAG with LlamaIndex 🦙": examples/rag_llamaindex.ipynb
       - "RAG with LangChain 🦜🔗": examples/rag_langchain.ipynb
