[tool.poetry]
name = "docling"
<<<<<<< HEAD
version = "2.26.0" # DO NOT EDIT, updated automatically
=======
version = "2.26.0"  # DO NOT EDIT, updated automatically
>>>>>>> aa92a57f
description = "SDK and CLI for parsing PDF, DOCX, HTML, and more, to a unified document representation for powering downstream workflows such as gen AI applications."
authors = [
  "Christoph Auer <cau@zurich.ibm.com>",
  "Michele Dolfi <dol@zurich.ibm.com>",
  "Maxim Lysak <mly@zurich.ibm.com>",
  "Nikos Livathinos <nli@zurich.ibm.com>",
  "Ahmed Nassar <ahn@zurich.ibm.com>",
  "Panos Vagenas <pva@zurich.ibm.com>",
  "Peter Staar <taa@zurich.ibm.com>",
]
license = "MIT"
readme = "README.md"
repository = "https://github.com/DS4SD/docling"
homepage = "https://github.com/DS4SD/docling"
keywords = [
  "docling",
  "convert",
  "document",
  "pdf",
  "docx",
  "html",
  "markdown",
  "layout model",
  "segmentation",
  "table structure",
  "table former",
]
classifiers = [
  "License :: OSI Approved :: MIT License",
  "Operating System :: MacOS :: MacOS X",
  "Operating System :: POSIX :: Linux",
  "Development Status :: 5 - Production/Stable",
  "Intended Audience :: Developers",
  "Intended Audience :: Science/Research",
  "Topic :: Scientific/Engineering :: Artificial Intelligence",
  "Programming Language :: Python :: 3",
]
packages = [{ include = "docling" }]

[tool.poetry.dependencies]
######################
# actual dependencies:
######################
python = "^3.9"
pydantic = "^2.0.0"
<<<<<<< HEAD
docling-core = { extras = ["chunking"], version = "^2.22.0" }
=======
docling-core = {extras = ["chunking"], version = "^2.22.0"}
>>>>>>> aa92a57f
docling-ibm-models = "^3.4.0"
docling-parse = "^3.3.0"
filetype = "^1.2.0"
pypdfium2 = "^4.30.0"
pydantic-settings = "^2.3.0"
huggingface_hub = ">=0.23,<1"
requests = "^2.32.2"
easyocr = "^1.7"
tesserocr = { version = "^2.7.1", optional = true }
certifi = ">=2024.7.4"
rtree = "^1.3.0"
scipy = [
  { version = "^1.6.0", markers = "python_version >= '3.10'" },
  { version = ">=1.6.0,<1.14.0", markers = "python_version < '3.10'" },
]
typer = "^0.12.5"
python-docx = "^1.1.2"
python-pptx = "^1.0.2"
beautifulsoup4 = "^4.12.3"
pandas = "^2.1.4"
marko = "^2.1.2"
openpyxl = "^3.1.5"
lxml = ">=4.0.0,<6.0.0"
ocrmac = { version = "^1.0.0", markers = "sys_platform == 'darwin'", optional = true }
rapidocr-onnxruntime = { version = "^1.4.0", optional = true, markers = "python_version < '3.13'" }
onnxruntime = [
  # 1.19.2 is the last version with python3.9 support,
  # see https://github.com/microsoft/onnxruntime/releases/tag/v1.20.0
  { version = ">=1.7.0,<1.20.0", optional = true, markers = "python_version < '3.10'" },
  { version = "^1.7.0", optional = true, markers = "python_version >= '3.10'" },
]

transformers = [
  { markers = "sys_platform != 'darwin' or platform_machine != 'x86_64'", version = "^4.46.0", optional = true },
  { markers = "sys_platform == 'darwin' and platform_machine == 'x86_64'", version = "~4.42.0", optional = true },
]
accelerate = [
  { markers = "sys_platform != 'darwin' or platform_machine != 'x86_64'", version = "^1.2.1", optional = true },
]
pillow = ">=10.0.0,<12.0.0"
tqdm = "^4.65.0"
pylatexenc = "^2.10"

[tool.poetry.group.dev.dependencies]
black = { extras = ["jupyter"], version = "^24.4.2" }
pytest = "^7.2.2"
pre-commit = "^3.7.1"
mypy = "^1.10.1"
isort = "^5.10.1"
python-semantic-release = "^7.32.2"
flake8 = "^6.0.0"
pyproject-flake8 = "^6.0.0"
pytest-xdist = "^3.3.1"
types-requests = "^2.31.0.2"
flake8-pyproject = "^1.2.3"
pylint = "^2.17.5"
pandas-stubs = "^2.1.4.231227"
ipykernel = "^6.29.5"
ipywidgets = "^8.1.5"
nbqa = "^1.9.0"
types-openpyxl = "^3.1.5.20241114"
types-tqdm = "^4.67.0.20241221"

[tool.poetry.group.docs.dependencies]
mkdocs-material = "^9.5.40"
mkdocs-jupyter = "^0.25.0"
mkdocs-click = "^0.8.1"
mkdocstrings = { extras = ["python"], version = "^0.27.0" }
griffe-pydantic = "^1.1.0"

[tool.poetry.group.examples.dependencies]
datasets = "^2.21.0"
python-dotenv = "^1.0.1"
langchain-huggingface = "^0.0.3"
langchain-milvus = "^0.1.4"
langchain-text-splitters = "^0.2.4"

[tool.poetry.group.constraints]
optional = true

[tool.poetry.group.constraints.dependencies]
numpy = [
  { version = ">=1.24.4,<3.0.0", markers = 'python_version >= "3.10"' },
  { version = ">=1.24.4,<2.1.0", markers = 'python_version < "3.10"' },
]

[tool.poetry.group.mac_intel]
optional = true

[tool.poetry.group.mac_intel.dependencies]
torch = [
  { markers = "sys_platform != 'darwin' or platform_machine != 'x86_64'", version = "^2.2.2" },
  { markers = "sys_platform == 'darwin' and platform_machine == 'x86_64'", version = "~2.2.2" },
]
torchvision = [
  { markers = "sys_platform != 'darwin' or platform_machine != 'x86_64'", version = "^0" },
  { markers = "sys_platform == 'darwin' and platform_machine == 'x86_64'", version = "~0.17.2" },
]

[tool.poetry.extras]
tesserocr = ["tesserocr"]
ocrmac = ["ocrmac"]
vlm = ["transformers", "accelerate"]
rapidocr = ["rapidocr-onnxruntime", "onnxruntime"]

[tool.poetry.scripts]
docling = "docling.cli.main:app"
docling-tools = "docling.cli.tools:app"

[build-system]
requires = ["poetry-core"]
build-backend = "poetry.core.masonry.api"

[tool.black]
line-length = 88
target-version = ["py39"]
include = '\.pyi?$'

[tool.isort]
profile = "black"
line_length = 88
py_version = 39

[tool.mypy]
pretty = true
# strict = true
no_implicit_optional = true
plugins = "pydantic.mypy"
python_version = "3.10"

[[tool.mypy.overrides]]
module = [
  "docling_parse.*",
  "pypdfium2.*",
  "networkx.*",
  "scipy.*",
  "filetype.*",
  "tesserocr.*",
  "docling_ibm_models.*",
  "easyocr.*",
  "ocrmac.*",
  "lxml.*",
  "huggingface_hub.*",
  "transformers.*",
  "pylatexenc.*",
]
ignore_missing_imports = true

[tool.flake8]
max-line-length = 88
extend-ignore = ["E203", "E501"]

[tool.semantic_release]
# for default values check:
# https://github.com/python-semantic-release/python-semantic-release/blob/v7.32.2/semantic_release/defaults.cfg

version_source = "tag_only"
branch = "main"

# configure types which should trigger minor and patch version bumps respectively
# (note that they must be a subset of the configured allowed types):
parser_angular_allowed_types = "build,chore,ci,docs,feat,fix,perf,style,refactor,test"
parser_angular_minor_types = "feat"
parser_angular_patch_types = "fix,perf"<|MERGE_RESOLUTION|>--- conflicted
+++ resolved
@@ -1,10 +1,6 @@
 [tool.poetry]
 name = "docling"
-<<<<<<< HEAD
-version = "2.26.0" # DO NOT EDIT, updated automatically
-=======
 version = "2.26.0"  # DO NOT EDIT, updated automatically
->>>>>>> aa92a57f
 description = "SDK and CLI for parsing PDF, DOCX, HTML, and more, to a unified document representation for powering downstream workflows such as gen AI applications."
 authors = [
   "Christoph Auer <cau@zurich.ibm.com>",
@@ -50,11 +46,7 @@
 ######################
 python = "^3.9"
 pydantic = "^2.0.0"
-<<<<<<< HEAD
-docling-core = { extras = ["chunking"], version = "^2.22.0" }
-=======
 docling-core = {extras = ["chunking"], version = "^2.22.0"}
->>>>>>> aa92a57f
 docling-ibm-models = "^3.4.0"
 docling-parse = "^3.3.0"
 filetype = "^1.2.0"
