[tool.poetry]
name = "docling"
<<<<<<< HEAD
version = "2.0.0"  # DO NOT EDIT, updated automatically
=======
version = "1.19.0"  # DO NOT EDIT, updated automatically
>>>>>>> 6924999f
description = "Docling PDF conversion package"
authors = ["Christoph Auer <cau@zurich.ibm.com>", "Michele Dolfi <dol@zurich.ibm.com>", "Maxim Lysak <mly@zurich.ibm.com>", "Nikos Livathinos <nli@zurich.ibm.com>", "Ahmed Nassar <ahn@zurich.ibm.com>", "Peter Staar <taa@zurich.ibm.com>"]
license = "MIT"
readme = "README.md"
repository = "https://github.com/DS4SD/docling"
homepage = "https://github.com/DS4SD/docling"
keywords= ["docling", "convert", "document", "pdf", "layout model", "segmentation", "table structure", "table former"]
 classifiers = [
     "License :: OSI Approved :: MIT License",
     "Operating System :: MacOS :: MacOS X",
     "Operating System :: POSIX :: Linux",
     "Development Status :: 5 - Production/Stable",
     "Intended Audience :: Developers",
     "Intended Audience :: Science/Research",
     "Topic :: Scientific/Engineering :: Artificial Intelligence",
     "Programming Language :: Python :: 3"
 ]
packages = [{include = "docling"}]

[tool.poetry.dependencies]
##############
# constraints:
##############
torch = [
  {version = "^2.2.2", optional = true, markers = "sys_platform != 'darwin' or platform_machine != 'x86_64'"},
  {version = "~2.2.2", optional = true, markers = "sys_platform == 'darwin' and platform_machine == 'x86_64'"}
]
torchvision = [
  {version = "^0", optional = true, markers = "sys_platform != 'darwin' or platform_machine != 'x86_64'"},
  {version = "~0.17.2", optional = true, markers = "sys_platform == 'darwin' and platform_machine == 'x86_64'"}
]
######################
# actual dependencies:
######################
python = "^3.10"
pydantic = "^2.0.0"
docling-core = {git = "ssh://git@github.com/DS4SD/docling-core.git", rev = "089d692b95dd704a503e9d15c5072e2ff58a65e6"}
docling-ibm-models = "^2.0.0"
deepsearch-glm = {git = "ssh://git@github.com/DS4SD/deepsearch-glm.git", rev = "13350bfe2df62d421cb65bd0fc63d1bb211c8ab9"}

filetype = "^1.2.0"
pypdfium2 = "^4.30.0"
pydantic-settings = "^2.3.0"
huggingface_hub = ">=0.23,<1"
requests = "^2.32.3"
easyocr = "^1.7"
tesserocr = { version = "^2.7.1", optional = true }
docling-parse = "^1.4.1"
certifi = ">=2024.7.4"
rtree = "^1.3.0"
scipy = "^1.14.1"
pyarrow = "^16.1.0"
typer = "^0.12.5"
<<<<<<< HEAD
python-docx = "^1.1.2"
python-pptx = "^1.0.2"
beautifulsoup4 = "^4.12.3"
=======
pandas = "^2.1.4"
>>>>>>> 6924999f

[tool.poetry.group.dev.dependencies]
black = {extras = ["jupyter"], version = "^24.4.2"}
pytest = "^7.2.2"
pre-commit = "^3.7.1"
mypy = "^1.10.1"
isort = "^5.10.1"
python-semantic-release = "^7.32.2"
flake8 = "^6.0.0"
pyproject-flake8 = "^6.0.0"
pytest-xdist = "^3.3.1"
types-requests = "^2.31.0.2"
flake8-pyproject = "^1.2.3"
pylint = "^2.17.5"
pandas-stubs = "^2.1.4.231227"
ipykernel = "^6.29.5"
ipywidgets = "^8.1.5"
nbqa = "^1.9.0"

[tool.poetry.group.examples.dependencies]
datasets = "^2.21.0"
python-dotenv = "^1.0.1"
llama-index-embeddings-huggingface = "^0.3.1"
llama-index-llms-huggingface-api = "^0.2.0"
llama-index-vector-stores-milvus = "^0.2.1"
langchain-huggingface = "^0.0.3"
langchain-milvus = "^0.1.4"
langchain-text-splitters = "^0.2.4"

[tool.poetry.extras]
tesserocr = ["tesserocr"]

[tool.poetry.scripts]
docling = "docling.cli.main:app"

[build-system]
requires = ["poetry-core"]
build-backend = "poetry.core.masonry.api"

[tool.black]
line-length = 88
target-version = ["py310"]
include = '\.pyi?$'

[tool.isort]
profile = "black"
line_length = 88
py_version=311

[tool.mypy]
pretty = true
# strict = true
no_implicit_optional = true
python_version = "3.10"

[[tool.mypy.overrides]]
module = [
    "docling_parse.*",
    "pypdfium2.*",
    "networkx.*",
]
ignore_missing_imports = true

[tool.flake8]
max-line-length = 88
extend-ignore = ["E203", "E501"]

[tool.semantic_release]
# for default values check:
# https://github.com/python-semantic-release/python-semantic-release/blob/v7.32.2/semantic_release/defaults.cfg

version_source = "tag_only"
branch = "main"

# configure types which should trigger minor and patch version bumps respectively
# (note that they must be a subset of the configured allowed types):
parser_angular_allowed_types = "build,chore,ci,docs,feat,fix,perf,style,refactor,test"
parser_angular_minor_types = "feat"
parser_angular_patch_types = "fix,perf"<|MERGE_RESOLUTION|>--- conflicted
+++ resolved
@@ -1,10 +1,6 @@
 [tool.poetry]
 name = "docling"
-<<<<<<< HEAD
 version = "2.0.0"  # DO NOT EDIT, updated automatically
-=======
-version = "1.19.0"  # DO NOT EDIT, updated automatically
->>>>>>> 6924999f
 description = "Docling PDF conversion package"
 authors = ["Christoph Auer <cau@zurich.ibm.com>", "Michele Dolfi <dol@zurich.ibm.com>", "Maxim Lysak <mly@zurich.ibm.com>", "Nikos Livathinos <nli@zurich.ibm.com>", "Ahmed Nassar <ahn@zurich.ibm.com>", "Peter Staar <taa@zurich.ibm.com>"]
 license = "MIT"
@@ -58,13 +54,10 @@
 scipy = "^1.14.1"
 pyarrow = "^16.1.0"
 typer = "^0.12.5"
-<<<<<<< HEAD
 python-docx = "^1.1.2"
 python-pptx = "^1.0.2"
 beautifulsoup4 = "^4.12.3"
-=======
 pandas = "^2.1.4"
->>>>>>> 6924999f
 
 [tool.poetry.group.dev.dependencies]
 black = {extras = ["jupyter"], version = "^24.4.2"}
