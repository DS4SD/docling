--- conflicted
+++ resolved
@@ -25,13 +25,8 @@
 # actual dependencies:
 ######################
 python = "^3.9"
-<<<<<<< HEAD
-pydantic = ">=2.0.0,<2.10"
 docling-core = "^2.7.1"
-=======
 pydantic = "^2.0.0"
-docling-core = "^2.7.0"
->>>>>>> c830b92b
 docling-ibm-models = "^2.0.6"
 deepsearch-glm = "^0.26.1"
 filetype = "^1.2.0"
