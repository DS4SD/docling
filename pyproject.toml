--- conflicted
+++ resolved
@@ -88,11 +88,8 @@
 ]
 pillow = ">=10.0.0,<12.0.0"
 tqdm = "^4.65.0"
-<<<<<<< HEAD
 pluggy = "^1.0.0"
-=======
 pylatexenc = "^2.10"
->>>>>>> 7e017984
 
 [tool.poetry.group.dev.dependencies]
 black = { extras = ["jupyter"], version = "^24.4.2" }
