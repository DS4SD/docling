[tool.poetry]
name = "docling"
version = "1.12.1"  # DO NOT EDIT, updated automatically
description = "Docling PDF conversion package"
authors = ["Christoph Auer <cau@zurich.ibm.com>", "Michele Dolfi <dol@zurich.ibm.com>", "Maxim Lysak <mly@zurich.ibm.com>", "Nikos Livathinos <nli@zurich.ibm.com>", "Ahmed Nassar <ahn@zurich.ibm.com>", "Peter Staar <taa@zurich.ibm.com>"]
license = "MIT"
readme = "README.md"
repository = "https://github.com/DS4SD/docling"
homepage = "https://github.com/DS4SD/docling"
keywords= ["docling", "convert", "document", "pdf", "layout model", "segmentation", "table structure", "table former"]
 classifiers = [
     "License :: OSI Approved :: MIT License",
     "Operating System :: MacOS :: MacOS X",
     "Operating System :: POSIX :: Linux",
     "Development Status :: 5 - Production/Stable",
     "Intended Audience :: Developers",
     "Intended Audience :: Science/Research",
     "Topic :: Scientific/Engineering :: Artificial Intelligence",
     "Programming Language :: Python :: 3"
 ]
packages = [{include = "docling"}]

[tool.poetry.dependencies]
python = "^3.10"
pydantic = "^2.0.0"
docling-core = "^1.3.0"
<<<<<<< HEAD
docling-ibm-models = "^1.1.7"
deepsearch-glm = "^0.21.1"
=======
docling-ibm-models = "^1.2.0"
deepsearch-glm = "^0.21.0"
>>>>>>> fa9699fa
filetype = "^1.2.0"
pypdfium2 = "^4.30.0"
pydantic-settings = "^2.3.0"
huggingface_hub = ">=0.23,<1"
requests = "^2.32.3"
easyocr = "^1.7"
docling-parse = "^1.2.0"
certifi = ">=2024.7.4"
rtree = "^1.3.0"
scipy = "^1.14.1"
pyarrow = "^16.1.0"

#########
# extras:
#########
python-dotenv = { version = "^1.0.1", optional = true }
llama-index-embeddings-huggingface = { version = "^0.3.1", optional = true }
llama-index-llms-huggingface-api = { version = "^0.2.0", optional = true }
llama-index-vector-stores-milvus = { version = "^0.2.1", optional = true }
langchain-huggingface = { version = "^0.0.3", optional = true}
langchain-milvus = { version = "^0.1.4", optional = true }
langchain-text-splitters = { version = "^0.2.4", optional = true }

##############
# constraints:
##############
torch = [
  {version = "^2.2.2", optional = true, markers = "sys_platform != 'darwin' or platform_machine != 'x86_64'"},
  {version = "~2.2.2", optional = true, markers = "sys_platform == 'darwin' and platform_machine == 'x86_64'"}
]
torchvision = [
  {version = "^0", optional = true, markers = "sys_platform != 'darwin' or platform_machine != 'x86_64'"},
  {version = "~0.17.2", optional = true, markers = "sys_platform == 'darwin' and platform_machine == 'x86_64'"}
]
typer = "^0.12.5"

[tool.poetry.group.dev.dependencies]
black = {extras = ["jupyter"], version = "^24.4.2"}
pytest = "^7.2.2"
pre-commit = "^3.7.1"
mypy = "^1.10.1"
isort = "^5.10.1"
python-semantic-release = "^7.32.2"
flake8 = "^6.0.0"
pyproject-flake8 = "^6.0.0"
pytest-xdist = "^3.3.1"
types-requests = "^2.31.0.2"
flake8-pyproject = "^1.2.3"
pylint = "^2.17.5"
pandas-stubs = "^2.2.2.240909"
ipykernel = "^6.29.5"
ipywidgets = "^8.1.5"
nbqa = "^1.9.0"

[tool.poetry.group.examples.dependencies]
datasets = "^2.21.0"

[tool.poetry.extras]
examples = [
    "python-dotenv",
    # LlamaIndex examples:
    "llama-index-embeddings-huggingface",
    "llama-index-llms-huggingface-api",
    "llama-index-vector-stores-milvus",
    # LangChain examples:
    "langchain-huggingface",
    "langchain-milvus",
    "langchain-text-splitters",
]


[tool.poetry.scripts]
docling = "docling.cli.main:app"

[build-system]
requires = ["poetry-core"]
build-backend = "poetry.core.masonry.api"

[tool.black]
line-length = 88
target-version = ["py310"]
include = '\.pyi?$'

[tool.isort]
profile = "black"
line_length = 88
py_version=311

[tool.mypy]
pretty = true
# strict = true
no_implicit_optional = true
python_version = "3.10"

[[tool.mypy.overrides]]
module = [
    "docling_parse.*",
    "pypdfium2.*",
    "networkx.*",
]
ignore_missing_imports = true

[tool.flake8]
max-line-length = 88
extend-ignore = ["E203", "E501"]

[tool.semantic_release]
# for default values check:
# https://github.com/python-semantic-release/python-semantic-release/blob/v7.32.2/semantic_release/defaults.cfg

version_source = "tag_only"
branch = "main"

# configure types which should trigger minor and patch version bumps respectively
# (note that they must be a subset of the configured allowed types):
parser_angular_allowed_types = "build,chore,ci,docs,feat,fix,perf,style,refactor,test"
parser_angular_minor_types = "feat"
parser_angular_patch_types = "fix,perf"<|MERGE_RESOLUTION|>--- conflicted
+++ resolved
@@ -24,13 +24,8 @@
 python = "^3.10"
 pydantic = "^2.0.0"
 docling-core = "^1.3.0"
-<<<<<<< HEAD
-docling-ibm-models = "^1.1.7"
+docling-ibm-models = "^1.2.0"
 deepsearch-glm = "^0.21.1"
-=======
-docling-ibm-models = "^1.2.0"
-deepsearch-glm = "^0.21.0"
->>>>>>> fa9699fa
 filetype = "^1.2.0"
 pypdfium2 = "^4.30.0"
 pydantic-settings = "^2.3.0"
