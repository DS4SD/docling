[tool.poetry]
name = "docling"
version = "1.19.0"  # DO NOT EDIT, updated automatically
description = "Docling PDF conversion package"
authors = ["Christoph Auer <cau@zurich.ibm.com>", "Michele Dolfi <dol@zurich.ibm.com>", "Maxim Lysak <mly@zurich.ibm.com>", "Nikos Livathinos <nli@zurich.ibm.com>", "Ahmed Nassar <ahn@zurich.ibm.com>", "Peter Staar <taa@zurich.ibm.com>"]
license = "MIT"
readme = "README.md"
repository = "https://github.com/DS4SD/docling"
homepage = "https://github.com/DS4SD/docling"
keywords= ["docling", "convert", "document", "pdf", "layout model", "segmentation", "table structure", "table former"]
 classifiers = [
     "License :: OSI Approved :: MIT License",
     "Operating System :: MacOS :: MacOS X",
     "Operating System :: POSIX :: Linux",
     "Development Status :: 5 - Production/Stable",
     "Intended Audience :: Developers",
     "Intended Audience :: Science/Research",
     "Topic :: Scientific/Engineering :: Artificial Intelligence",
     "Programming Language :: Python :: 3"
 ]
packages = [{include = "docling"}]

[tool.poetry.dependencies]
##############
# constraints:
##############
torch = [
  {version = "^2.2.2", optional = true, markers = "sys_platform != 'darwin' or platform_machine != 'x86_64'"},
  {version = "~2.2.2", optional = true, markers = "sys_platform == 'darwin' and platform_machine == 'x86_64'"}
]
torchvision = [
  {version = "^0", optional = true, markers = "sys_platform != 'darwin' or platform_machine != 'x86_64'"},
  {version = "~0.17.2", optional = true, markers = "sys_platform == 'darwin' and platform_machine == 'x86_64'"}
]
######################
# actual dependencies:
######################
python = "^3.10"
pydantic = "^2.0.0"
docling-core = "^1.7.1"
docling-ibm-models = "^2.0.0"
deepsearch-glm = "^0.22.0"
filetype = "^1.2.0"
pypdfium2 = "^4.30.0"
pydantic-settings = "^2.3.0"
huggingface_hub = ">=0.23,<1"
requests = "^2.32.3"
easyocr = "^1.7"
<<<<<<< HEAD
docling-parse = {git = "ssh://git@github.com/DS4SD/docling-parse.git", rev = "5cbb4e48e6ff2a8596036a86096584156fdd4254"}

=======
tesserocr = { version = "^2.7.1", optional = true }
docling-parse = "^1.4.1"
>>>>>>> dae2a3b6
certifi = ">=2024.7.4"
rtree = "^1.3.0"
scipy = "^1.14.1"
pyarrow = "^16.1.0"
typer = "^0.12.5"
pandas = "^2.1.4"

[tool.poetry.group.dev.dependencies]
black = {extras = ["jupyter"], version = "^24.4.2"}
pytest = "^7.2.2"
pre-commit = "^3.7.1"
mypy = "^1.10.1"
isort = "^5.10.1"
python-semantic-release = "^7.32.2"
flake8 = "^6.0.0"
pyproject-flake8 = "^6.0.0"
pytest-xdist = "^3.3.1"
types-requests = "^2.31.0.2"
flake8-pyproject = "^1.2.3"
pylint = "^2.17.5"
pandas-stubs = "^2.1.4.231227"
ipykernel = "^6.29.5"
ipywidgets = "^8.1.5"
nbqa = "^1.9.0"

[tool.poetry.group.examples.dependencies]
datasets = "^2.21.0"
python-dotenv = "^1.0.1"
llama-index-readers-docling = "^0.1.0"
llama-index-node-parser-docling = "^0.1.0"
llama-index-readers-file = "^0.2.2"
llama-index-embeddings-huggingface = "^0.3.1"
llama-index-llms-huggingface-api = "^0.2.0"
llama-index-vector-stores-milvus = "^0.2.1"
langchain-huggingface = "^0.0.3"
langchain-milvus = "^0.1.4"
langchain-text-splitters = "^0.2.4"

[tool.poetry.extras]
tesserocr = ["tesserocr"]

[tool.poetry.scripts]
docling = "docling.cli.main:app"

[build-system]
requires = ["poetry-core"]
build-backend = "poetry.core.masonry.api"

[tool.black]
line-length = 88
target-version = ["py310"]
include = '\.pyi?$'

[tool.isort]
profile = "black"
line_length = 88
py_version=311

[tool.mypy]
pretty = true
# strict = true
no_implicit_optional = true
python_version = "3.10"

[[tool.mypy.overrides]]
module = [
    "docling_parse.*",
    "pypdfium2.*",
    "networkx.*",
]
ignore_missing_imports = true

[tool.flake8]
max-line-length = 88
extend-ignore = ["E203", "E501"]

[tool.semantic_release]
# for default values check:
# https://github.com/python-semantic-release/python-semantic-release/blob/v7.32.2/semantic_release/defaults.cfg

version_source = "tag_only"
branch = "main"

# configure types which should trigger minor and patch version bumps respectively
# (note that they must be a subset of the configured allowed types):
parser_angular_allowed_types = "build,chore,ci,docs,feat,fix,perf,style,refactor,test"
parser_angular_minor_types = "feat"
parser_angular_patch_types = "fix,perf"<|MERGE_RESOLUTION|>--- conflicted
+++ resolved
@@ -46,13 +46,8 @@
 huggingface_hub = ">=0.23,<1"
 requests = "^2.32.3"
 easyocr = "^1.7"
-<<<<<<< HEAD
+tesserocr = { version = "^2.7.1", optional = true }
 docling-parse = {git = "ssh://git@github.com/DS4SD/docling-parse.git", rev = "5cbb4e48e6ff2a8596036a86096584156fdd4254"}
-
-=======
-tesserocr = { version = "^2.7.1", optional = true }
-docling-parse = "^1.4.1"
->>>>>>> dae2a3b6
 certifi = ">=2024.7.4"
 rtree = "^1.3.0"
 scipy = "^1.14.1"
