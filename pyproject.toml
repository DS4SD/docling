--- conflicted
+++ resolved
@@ -26,14 +26,8 @@
 ######################
 python = "^3.9"
 pydantic = "^2.0.0"
-<<<<<<< HEAD
-docling-core = {extras = ["chunking"], version = "^2.17.2"}
+docling-core = {extras = ["chunking"], version = "^2.18.0"}
 docling-ibm-models = {git = "ssh://git@github.com/DS4SD/docling-ibm-models.git", rev = "dev/add-reading-order"} #"^3.3.0"
-=======
-docling-core = {extras = ["chunking"], version = "^2.18.0"}
-docling-ibm-models = "^3.3.0"
->>>>>>> cf78d5b7
-deepsearch-glm = "^1.0.0"
 docling-parse = "^3.3.0"
 filetype = "^1.2.0"
 pypdfium2 = "^4.30.0"
@@ -169,7 +163,6 @@
     "docling_ibm_models.*",
     "easyocr.*",
     "ocrmac.*",
-    "deepsearch_glm.*",
     "lxml.*",
     "bs4.*",
     "huggingface_hub.*",
