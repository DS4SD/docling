--- conflicted
+++ resolved
@@ -1,16 +1,9 @@
 from pathlib import Path
 
 from docling.backend.docling_parse_backend import DoclingParseDocumentBackend
-<<<<<<< HEAD
-from docling.backend.pypdfium2_backend import PyPdfiumDocumentBackend
-from docling.datamodel.base_models import PdfPipelineOptions
-from docling.datamodel.document import ConversionResult
-from docling.pdf_document_converter import PdfDocumentConverter
-=======
 from docling.datamodel.document import ConversionResult
 from docling.datamodel.pipeline_options import PipelineOptions
 from docling.document_converter import DocumentConverter
->>>>>>> d412c363
 
 from .verify_utils import verify_conversion_result
 
@@ -29,12 +22,12 @@
 
 def get_converter():
 
-    pipeline_options = PdfPipelineOptions()
+    pipeline_options = PipelineOptions()
     pipeline_options.do_ocr = False
     pipeline_options.do_table_structure = True
     pipeline_options.table_structure_options.do_cell_matching = True
 
-    converter = PdfDocumentConverter(
+    converter = DocumentConverter(
         pipeline_options=pipeline_options,
         pdf_backend=DoclingParseDocumentBackend,
     )
